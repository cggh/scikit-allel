--- conflicted
+++ resolved
@@ -11,8 +11,7 @@
 
 # internal imports
 from allel.util import check_integer_dtype, check_shape, check_dtype, ignore_invalid, \
-    check_dim0_aligned
-from allel.util import check_ndim, asarray_ndim
+    check_dim0_aligned, check_ploidy, check_ndim, asarray_ndim
 from allel.compat import PY2
 from allel.io import write_vcf, iter_gff3, recarray_from_hdf5_group, recarray_to_hdf5_group
 from allel.abc import ArrayWrapper, DisplayAs1D, DisplayAs2D, DisplayAsTable
@@ -156,7 +155,6 @@
             out = type(self)(out)
         return out
 
-<<<<<<< HEAD
     def concatenate(self, others):
         """Concatenate arrays."""
         if not isinstance(others, (list, tuple)):
@@ -165,17 +163,6 @@
         out = np.concatenate(tup, axis=0)
         out = type(self)(out)
         return out
-=======
-    def __repr__(self):
-        s = super(GenotypeArray, self).__repr__()
-        # some hackery here to remove excess line breaks
-        s = s.replace(']\n', ']').replace(']  ..., \n', ']  ...')
-        return s
-
-    def to_html_str(self, limit=5, caption=None, cols=None):
-        import petl as etl
-        n, m, _ = self.shape
->>>>>>> 1e3223c5
 
 
 class Genotypes(NumpyArrayWrapper):
@@ -727,11 +714,7 @@
 
         return out
 
-<<<<<<< HEAD
     def to_allele_counts(self, max_allele=None, dtype='u1'):
-=======
-    def to_allele_counts(self, alleles=None, dtype='u1'):
->>>>>>> 1e3223c5
         """Transform genotype calls into allele counts per call.
 
         Parameters
@@ -769,11 +752,7 @@
         alleles = list(range(max_allele + 1))
 
         # set up output array
-<<<<<<< HEAD
         outshape = self.shape[:-1] + (len(alleles),)
-=======
-        outshape = (self.shape[0], self.shape[1], len(alleles))
->>>>>>> 1e3223c5
         out = np.zeros(outshape, dtype=dtype)
 
         for allele in alleles:
@@ -846,9 +825,6 @@
 
         return gt
 
-    def map_alleles(self, mapping, copy=True):
-        pass  # TODO
-
     def copy(self, *args, **kwargs):
         data = self.values.copy(*args, **kwargs)
         out = type(self)(data)
@@ -857,6 +833,63 @@
         if self.is_phased is not None:
             out.is_phased = self.is_phased.copy()
         return out
+
+    def map_alleles(self, mapping, copy=True):
+        """Transform alleles via a mapping.
+
+        Parameters
+        ----------
+        mapping : ndarray, int8, shape (n_variants, max_allele)
+            An array defining the allele mapping for each variant.
+        copy : bool, optional
+            If True, return a new array; if False, apply mapping in place
+            (only applies for arrays with dtype int8; all other dtypes
+            require a copy).
+
+        Returns
+        -------
+        gm : GenotypeArray
+
+        Notes
+        -----
+        If a mask has been set, it is ignored by this function.
+
+        Examples
+        --------
+
+        >>> import allel
+        >>> import numpy as np
+        >>> g = allel.GenotypeArray([[[0, 0], [0, 1]],
+        ...                          [[0, 2], [1, 1]],
+        ...                          [[1, 2], [2, 1]],
+        ...                          [[2, 2], [-1, -1]]], dtype='i1')
+        >>> mapping = np.array([[1, 2, 0],
+        ...                     [2, 0, 1],
+        ...                     [2, 1, 0],
+        ...                     [0, 2, 1]], dtype='i1')
+        >>> g.map_alleles(mapping)
+        <GenotypeArray shape=(4, 2, 2) dtype=int8>
+        1/1 1/2
+        2/1 0/0
+        1/0 0/1
+        1/1 ./.
+
+        Notes
+        -----
+        For arrays with dtype int8 an optimised implementation is used which is
+        faster and uses far less memory. It is recommended to convert arrays to
+        dtype int8 where possible before calling this method.
+
+        See Also
+        --------
+        create_allele_mapping
+
+        """
+
+        h = self.to_haplotypes()
+        hm = h.map_alleles(mapping, copy=copy)
+        gm = hm.to_genotypes(ploidy=self.ploidy)
+        return gm
 
 
 class GenotypeVector(Genotypes, DisplayAs1D):
@@ -1165,9 +1198,7 @@
 
         """
 
-        # TODO use check_ploidy
-        if self.shape[2] != 2:
-            raise ValueError('can only pack diploid calls')
+        check_ploidy(2, self.ploidy)
 
         if boundscheck:
             amx = self.max()
@@ -1496,63 +1527,6 @@
                for name, subpop in subpops.items()}
 
         return out
-
-    def map_alleles(self, mapping, copy=True):
-        """Transform alleles via a mapping.
-
-        Parameters
-        ----------
-        mapping : ndarray, int8, shape (n_variants, max_allele)
-            An array defining the allele mapping for each variant.
-        copy : bool, optional
-            If True, return a new array; if False, apply mapping in place
-            (only applies for arrays with dtype int8; all other dtypes
-            require a copy).
-
-        Returns
-        -------
-        gm : GenotypeArray
-
-        Notes
-        -----
-        If a mask has been set, it is ignored by this function.
-
-        Examples
-        --------
-
-        >>> import allel
-        >>> import numpy as np
-        >>> g = allel.GenotypeArray([[[0, 0], [0, 1]],
-        ...                          [[0, 2], [1, 1]],
-        ...                          [[1, 2], [2, 1]],
-        ...                          [[2, 2], [-1, -1]]], dtype='i1')
-        >>> mapping = np.array([[1, 2, 0],
-        ...                     [2, 0, 1],
-        ...                     [2, 1, 0],
-        ...                     [0, 2, 1]], dtype='i1')
-        >>> g.map_alleles(mapping)
-        <GenotypeArray shape=(4, 2, 2) dtype=int8>
-        1/1 1/2
-        2/1 0/0
-        1/0 0/1
-        1/1 ./.
-
-        Notes
-        -----
-        For arrays with dtype int8 an optimised implementation is used which is
-        faster and uses far less memory. It is recommended to convert arrays to
-        dtype int8 where possible before calling this method.
-
-        See Also
-        --------
-        create_allele_mapping
-
-        """
-
-        h = self.to_haplotypes()
-        hm = h.map_alleles(mapping, copy=copy)
-        gm = hm.to_genotypes(ploidy=self.shape[2])
-        return gm
 
 
 class HaplotypeArray(NumpyArrayWrapper, DisplayAs2D):
