--- conflicted
+++ resolved
@@ -91,39 +91,21 @@
     chunked storage is set as default (bcolz carray) or specified
     directly via the `storage` keyword argument. E.g.::
 
-<<<<<<< HEAD
-        >>> g.copy()  # doctest: +ELLIPSIS
-        <GenotypeChunkedArray shape=(3, 2, 2) dtype=int8 chunks=(4096, 2, 2)
-           nbytes=12 cbytes=16.0K cratio=0.0
-           compression=blosc compression_opts=cparams(clevel=5, shuffle=1, cname='lz4', ...
-           values=bcolz.carray_ext.carray>
-        >>> g.copy(storage='zarrmem')
-        <GenotypeChunkedArray shape=(3, 2, 2) dtype=int8 chunks=(2, 2, 2)
-           nbytes=12 cbytes=379 cratio=0.0
-           compression=blosc compression_opts={'shuffle': 1, 'cname': 'lz4', 'clevel': 5}
-           values=zarr.core.Array>
-        >>> g.copy(storage='hdf5mem_zlib1')
-        <GenotypeChunkedArray shape=(3, 2, 2) dtype=int8 chunks=(262144, 2, 2)
-           nbytes=12 cbytes=4.5K cratio=0.0
-           compression=gzip compression_opts=1
-           values=h5py._hl.dataset.Dataset>
-=======
         >>> g.copy()
         GenotypeChunkedArray((3, 2, 2), int8, chunks=(3, 2, 2))
           nbytes: 12; cbytes: 359; cratio: 0.0;
           compression: blosc; compression_opts: {'shuffle': 1, 'cname': 'lz4', 'clevel': 5};
           data: zarr.core.Array
-        >>> g.copy(storage='bcolzmem')
+        >>> g.copy(storage='bcolzmem')  # doctest: +ELLIPSIS
         GenotypeChunkedArray((3, 2, 2), int8, chunks=(4096, 2, 2))
           nbytes: 12; cbytes: 16.0K; cratio: 0.0;
-          compression: blosc; compression_opts: cparams(clevel=5, shuffle=1, cname='lz4', quantize=0);
+          compression: blosc; compression_opts: cparams(clevel=5, shuffle=1, cname='lz4', ...
           data: bcolz.carray_ext.carray
         >>> g.copy(storage='hdf5mem_zlib1')
         GenotypeChunkedArray((3, 2, 2), int8, chunks=(3, 2, 2))
           nbytes: 12; cbytes: 20; cratio: 0.6;
           compression: gzip; compression_opts: 1;
           data: h5py._hl.dataset.Dataset
->>>>>>> 1e3223c5
 
     """  # flake8: noqa
 
@@ -747,20 +729,6 @@
     chunked storage is set as default (bcolz ctable) or specified
     directly via the `storage` keyword argument. E.g.::
 
-<<<<<<< HEAD
-        >>> vt.copy()  # doctest: +ELLIPSIS
-        <VariantChunkedTable shape=(5,) dtype=[('CHROM', 'S4'), ('POS', '<i8'), ('AC', ...
-           nbytes=220 cbytes=80.0K cratio=0.0
-           values=bcolz.ctable.ctable>
-        >>> vt.copy(storage='zarr')  # doctest: +ELLIPSIS
-        <VariantChunkedTable shape=(5,) dtype=[('CHROM', 'S4'), ('POS', '<i8'), ('AC', ...
-           nbytes=220 cbytes=1.7K cratio=0.1
-           values=allel.chunked.storage_zarr.ZarrTable>
-        >>> vt.copy(storage='hdf5mem_zlib1')  # doctest: +ELLIPSIS
-        <VariantChunkedTable shape=(5,) dtype=[('CHROM', 'S4'), ('POS', '<i8'), ('AC', ...
-           nbytes=220 cbytes=22.5K cratio=0.0
-           values=h5py._hl.files.File>
-=======
         >>> vt.copy()
         VariantChunkedTable(5)
           nbytes: 220; cbytes: 1.7K; cratio: 0.1;
@@ -773,7 +741,6 @@
         VariantChunkedTable(5)
           nbytes: 220; cbytes: 131; cratio: 1.7;
           data: h5py._hl.files.File
->>>>>>> 1e3223c5
 
     """
 
